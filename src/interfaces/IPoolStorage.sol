--- conflicted
+++ resolved
@@ -37,15 +37,9 @@
     /// @notice Returns the address of the lTby token.
     function lTby() external view returns (address);
 
-<<<<<<< HEAD
-    /// @notice Returns the address of the bTby token.
-    function bTby() external view returns (address);
-
     /// @notice Returns the address of the Oracle contract.
     function oracle() external view returns (address);
 
-=======
->>>>>>> e3405803
     /// @notice Returns the address of the underlying asset of the pool.
     function asset() external view returns (address);
 
