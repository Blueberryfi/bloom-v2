// SPDX-License-Identifier: MIT
/*
██████╗░██╗░░░░░░█████╗░░█████╗░███╗░░░███╗
██╔══██╗██║░░░░░██╔══██╗██╔══██╗████╗░████║
██████╦╝██║░░░░░██║░░██║██║░░██║██╔████╔██║
██╔══██╗██║░░░░░██║░░██║██║░░██║██║╚██╔╝██║
██████╦╝███████╗╚█████╔╝╚█████╔╝██║░╚═╝░██║
╚═════╝░╚══════╝░╚════╝░░╚════╝░╚═╝░░░░░╚═╝
*/
pragma solidity ^0.8.26;

/**
 * @title ILTBY
 * @notice Interface for the Lender Term Bound Yield Token
 */
interface ILTBY {
    /**
<<<<<<< HEAD
     * @notice Opens a new order in the orderbook.
     * @dev Only the BloomPool can call this function
     * @param amount The amount of underlying tokens being placed into the orderbook.
     */
    function open(address account, uint256 amount) external;

    /**
     * @notice Close an order in the orderbook.
     * @dev Only the BloomPool can call this function
     * @param amount The amount of underlying tokens to remove from the orderbook.
     */
    function close(address account, uint256 id, uint256 amount) external;

    /**
     * @notice The order is staged for the market maker.
     * @dev The staging process occurs after the order is matched by the borrower.
     * @dev Only the BloomPool can call this function.
     * @param amount The amount of underlying tokens that have been matched.
     */
    function stage(address account, uint256 amount) external;

    /**
     * @notice Returns the open balance of an account.
     * @param account The account to check the balance of.
     */
    function openBalance(address account) external view returns (uint256);

    function matchedBalance(address account) external view returns (uint256);

    function liveBalance(address account) external view returns (uint256);

    /**
     * @notice Returns the sum of open, matched, and live balances for an account.
     * @param account The address of the account to check the balance of.
     */
    function totalBalance(address account) external view returns (uint256 amount);

    /**
=======
>>>>>>> e3405803
     * @notice Returns the address of the BloomPool contract.
     * @return The address of the BloomPool contract.
     */
    function bloomPool() external view returns (address);

    /**
     * @notice Returns the name of the token.
     * @return The name of the token.
     */
    function name() external view returns (string memory);

    /**
     * @notice Returns the symbol of the token.
     * @return The symbol of the token.
     */
    function symbol() external view returns (string memory);

    /**
     * @notice Returns the number of decimals for the token.
     * @return The number of decimals for the token.
     */
    function decimals() external view returns (uint8);

    /**
     * @notice Total Supply of the token.
     * @param id The id of the token.
     * @param account The address of the account to check.
     */
    function totalSupply(uint256 id, address account) external view returns (uint256);
}<|MERGE_RESOLUTION|>--- conflicted
+++ resolved
@@ -15,47 +15,6 @@
  */
 interface ILTBY {
     /**
-<<<<<<< HEAD
-     * @notice Opens a new order in the orderbook.
-     * @dev Only the BloomPool can call this function
-     * @param amount The amount of underlying tokens being placed into the orderbook.
-     */
-    function open(address account, uint256 amount) external;
-
-    /**
-     * @notice Close an order in the orderbook.
-     * @dev Only the BloomPool can call this function
-     * @param amount The amount of underlying tokens to remove from the orderbook.
-     */
-    function close(address account, uint256 id, uint256 amount) external;
-
-    /**
-     * @notice The order is staged for the market maker.
-     * @dev The staging process occurs after the order is matched by the borrower.
-     * @dev Only the BloomPool can call this function.
-     * @param amount The amount of underlying tokens that have been matched.
-     */
-    function stage(address account, uint256 amount) external;
-
-    /**
-     * @notice Returns the open balance of an account.
-     * @param account The account to check the balance of.
-     */
-    function openBalance(address account) external view returns (uint256);
-
-    function matchedBalance(address account) external view returns (uint256);
-
-    function liveBalance(address account) external view returns (uint256);
-
-    /**
-     * @notice Returns the sum of open, matched, and live balances for an account.
-     * @param account The address of the account to check the balance of.
-     */
-    function totalBalance(address account) external view returns (uint256 amount);
-
-    /**
-=======
->>>>>>> e3405803
      * @notice Returns the address of the BloomPool contract.
      * @return The address of the BloomPool contract.
      */
