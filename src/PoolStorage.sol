// SPDX-License-Identifier: MIT
/*
██████╗░██╗░░░░░░█████╗░░█████╗░███╗░░░███╗
██╔══██╗██║░░░░░██╔══██╗██╔══██╗████╗░████║
██████╦╝██║░░░░░██║░░██║██║░░██║██╔████╔██║
██╔══██╗██║░░░░░██║░░██║██║░░██║██║╚██╔╝██║
██████╦╝███████╗╚█████╔╝╚█████╔╝██║░╚═╝░██║
╚═════╝░╚══════╝░╚════╝░░╚════╝░╚═╝░░░░░╚═╝
*/
pragma solidity ^0.8.26;

import {IERC20Metadata} from "@openzeppelin/contracts/token/ERC20/extensions/IERC20Metadata.sol";

import {BloomErrors as Errors} from "@bloom-v2/helpers/BloomErrors.sol";

import {LTby} from "@bloom-v2/token/LTby.sol";
import {IPoolStorage} from "@bloom-v2/interfaces/IPoolStorage.sol";
import {IOracle} from "@bloom-v2/interfaces/IOracle.sol";

/**
 * @title Pool Storage
 * @notice Global Storage for Bloom Pools
 */
abstract contract PoolStorage is IPoolStorage {
    /*///////////////////////////////////////////////////////////////
                                Storage    
    //////////////////////////////////////////////////////////////*/

    /// @notice Addresss of the lTby token
    LTby internal _lTby;

<<<<<<< HEAD
    /// @notice Addresss of the bTby token
    BTby internal _bTby;

    /// @notice Address of the Oracle contract.
    IOracle internal immutable _oracle;

=======
>>>>>>> e3405803
    /// @notice Address of the underlying asset of the Pool.
    address internal immutable _asset;

    /// @notice Decimals of the underlying asset of the Pool.
    uint8 internal immutable _assetDecimals;

    /// @notice Address of the RWA token of the Pool.
    address internal immutable _rwa;

    /// @notice Decimals of the RWA token of the Pool.
    uint8 internal immutable _rwaDecimals;

    /// @notice Leverage value for the borrower. scaled by 1e18 (50x leverage == 2% == 0.02e18)
    uint256 internal _leverage;

    /// @notice Mapping of KYCed borrowers.
    mapping(address => bool) internal _borrowers;

    /// @notice Mapping of KYCed market makers.
    mapping(address => bool) internal _marketMakers;

    /*///////////////////////////////////////////////////////////////
                            Modifiers    
    //////////////////////////////////////////////////////////////*/

    modifier KycBorrower() {
        require(isKYCedBorrower(msg.sender), Errors.KYCFailed());
        _;
    }

    modifier KycMarketMaker() {
        require(isKYCedMarketMaker(msg.sender), Errors.KYCFailed());
        _;
    }

    /*///////////////////////////////////////////////////////////////
                            Constructor    
    //////////////////////////////////////////////////////////////*/

    constructor(address asset_, address rwa_, address oracle_) {
        _asset = asset_;
        _rwa = rwa_;

        uint8 decimals = IERC20Metadata(asset_).decimals();
<<<<<<< HEAD
        _lTby = new LTby(address(this), oracle_, decimals);
        _bTby = new BTby(address(this), decimals);
=======
        _lTby = new LTby(address(this), decimals);
>>>>>>> e3405803

        _assetDecimals = decimals;
        _rwaDecimals = IERC20Metadata(rwa_).decimals();

        _oracle = IOracle(oracle_);
    }

    /*///////////////////////////////////////////////////////////////
                            Functions    
    //////////////////////////////////////////////////////////////*/

    /// @inheritdoc IPoolStorage
    function lTby() external view returns (address) {
        return address(_lTby);
    }

    /// @inheritdoc IPoolStorage
<<<<<<< HEAD
    function bTby() external view returns (address) {
        return address(_bTby);
    }

    /// @inheritdoc IPoolStorage
    function oracle() external view override returns (address) {
        return address(_oracle);
    }

    /// @inheritdoc IPoolStorage
=======
>>>>>>> e3405803
    function asset() external view returns (address) {
        return _asset;
    }

    /// @inheritdoc IPoolStorage
    function assetDecimals() external view override returns (uint8) {
        return _assetDecimals;
    }

    /// @inheritdoc IPoolStorage
    function rwa() external view returns (address) {
        return _rwa;
    }

    /// @inheritdoc IPoolStorage
    function rwaDecimals() external view override returns (uint8) {
        return _rwaDecimals;
    }

    /// @inheritdoc IPoolStorage
    function isKYCedBorrower(
        address account
    ) public view override returns (bool) {
        return _borrowers[account];
    }

    /// @inheritdoc IPoolStorage
    function isKYCedMarketMaker(
        address account
    ) public view override returns (bool) {
        return _marketMakers[account];
    }
}<|MERGE_RESOLUTION|>--- conflicted
+++ resolved
@@ -29,15 +29,9 @@
     /// @notice Addresss of the lTby token
     LTby internal _lTby;
 
-<<<<<<< HEAD
-    /// @notice Addresss of the bTby token
-    BTby internal _bTby;
-
     /// @notice Address of the Oracle contract.
     IOracle internal immutable _oracle;
 
-=======
->>>>>>> e3405803
     /// @notice Address of the underlying asset of the Pool.
     address internal immutable _asset;
 
@@ -82,12 +76,7 @@
         _rwa = rwa_;
 
         uint8 decimals = IERC20Metadata(asset_).decimals();
-<<<<<<< HEAD
         _lTby = new LTby(address(this), oracle_, decimals);
-        _bTby = new BTby(address(this), decimals);
-=======
-        _lTby = new LTby(address(this), decimals);
->>>>>>> e3405803
 
         _assetDecimals = decimals;
         _rwaDecimals = IERC20Metadata(rwa_).decimals();
@@ -105,19 +94,11 @@
     }
 
     /// @inheritdoc IPoolStorage
-<<<<<<< HEAD
-    function bTby() external view returns (address) {
-        return address(_bTby);
-    }
-
-    /// @inheritdoc IPoolStorage
     function oracle() external view override returns (address) {
         return address(_oracle);
     }
 
     /// @inheritdoc IPoolStorage
-=======
->>>>>>> e3405803
     function asset() external view returns (address) {
         return _asset;
     }
